#include <string>
#include "core/compiler.h"
#include "gtest/gtest.h"
#include "tests/util/util.h"
#include "torch/csrc/jit/ir/irparser.h"

void pointwise_test_helper(
    std::string graph_ir,
    bool singleInput,
    bool dynamicInput = false,
    std::vector<int64_t> shape1 = {5},
    std::vector<int64_t> shape2 = {5}) {
  auto g = std::make_shared<torch::jit::Graph>();
  torch::jit::parseIR(graph_ir, &*g);

  // singleInput case is enabled when elementwise operation is performed
  // with an input and a constant embedded in graph
  std::vector<at::Tensor> torch_inputs;
  torch_inputs.push_back(at::randint(1, 5, shape1, {at::kCUDA}));
  if (!singleInput) {
    torch_inputs.push_back(at::randint(1, 5, shape2, {at::kCUDA}));
  }
  auto params = trtorch::core::conversion::get_named_params(g->inputs(), {});
  auto jit_results = trtorch::tests::util::RunGraph(g, params, torch_inputs);

  std::vector<at::Tensor> trt_inputs;
  for (auto in : torch_inputs) {
    trt_inputs.push_back(at::clone(in));
  }

  params = trtorch::core::conversion::get_named_params(g->inputs(), {});
  std::vector<at::Tensor> trt_results;
  if (dynamicInput) {
    trt_results = trtorch::tests::util::RunGraphEngineDynamic(g, params, trt_inputs);
  } else {
    trt_results = trtorch::tests::util::RunGraphEngine(g, params, trt_inputs);
  }

  ASSERT_TRUE(trtorch::tests::util::almostEqual(jit_results[0], trt_results[0], 2e-6));
}

TEST(Converters, ATenAddConvertsCorrectly) {
  const auto graph = R"IR(
      graph(%0 : Tensor, %1 : Tensor):
        %2 : int = prim::Constant[value=1]()
        %3 : Tensor = aten::add(%0, %1, %2)
        return (%3))IR";
  pointwise_test_helper(graph, false);
  pointwise_test_helper(graph, false, false, {3, 4}, {4});
  pointwise_test_helper(graph, false, false, {4}, {3, 4});
  pointwise_test_helper(graph, false, true, {3, 4, 3}, {4, 3});
  pointwise_test_helper(graph, false, true, {4, 3}, {3, 4, 3});
}

TEST(Converters, ATenAddWithAlphaConvertsCorrectly) {
  const auto graph = R"IR(
      graph(%0 : Tensor, %1 : Tensor):
        %2 : float = prim::Constant[value=3.2]()
        %3 : Tensor = aten::add(%0, %1, %2)
        return (%3))IR";
  pointwise_test_helper(graph, false);
  pointwise_test_helper(graph, false, false, {3, 4}, {4});
  pointwise_test_helper(graph, false, false, {4}, {3, 4});
  pointwise_test_helper(graph, false, true, {3, 4, 3}, {4, 3});
  pointwise_test_helper(graph, false, true, {4, 3}, {3, 4, 3});
}

TEST(Converters, ATenAddImplicitWithAlphaConvertsCorrectly) {
  const auto graph = R"IR(
      graph(%0 : Tensor, %1 : Tensor):
        %2 : float = prim::Constant[value=7.6]()
        %3 : Tensor = aten::add_(%0, %1, %2)
        return (%3))IR";
  pointwise_test_helper(graph, false);
  pointwise_test_helper(graph, false, false, {3, 4}, {4});
  pointwise_test_helper(graph, false, true, {3, 4, 3}, {4, 3});
}

TEST(Converters, ATenAddWithScalarConvertsCorrectly) {
  const auto graph = R"IR(
      graph(%0 : Tensor):
        %2 : int = prim::Constant[value=1]()
        %scalar : float = prim::Constant[value=2.4]()
        %3 : Tensor = aten::add(%0, %scalar, %2)
        return (%3))IR";
  pointwise_test_helper(graph, true);
}

TEST(Converters, ATenSubConvertsCorrectly) {
  const auto graph = R"IR(
      graph(%0 : Tensor, %1 : Tensor):
        %2 : int = prim::Constant[value=2.3]()
        %3 : Tensor = aten::sub(%0, %1, %2)
        return (%3))IR";
  pointwise_test_helper(graph, false);
  pointwise_test_helper(graph, false, false, {3, 4}, {4});
  pointwise_test_helper(graph, false, false, {4}, {3, 4});
  pointwise_test_helper(graph, false, true, {3, 4, 3}, {4, 3});
  pointwise_test_helper(graph, false, true, {4, 3}, {3, 4, 3});
}

TEST(Converters, ATenMulConvertsCorrectly) {
  const auto graph = R"IR(
      graph(%0 : Tensor, %1 : Tensor):
        %2 : Tensor = aten::mul(%0, %1)
        return (%2))IR";
  pointwise_test_helper(graph, false);
  pointwise_test_helper(graph, false, false, {3, 4}, {4});
  pointwise_test_helper(graph, false, false, {4}, {3, 4});
  pointwise_test_helper(graph, false, true, {3, 4, 3}, {4, 3});
  pointwise_test_helper(graph, false, true, {4, 3}, {3, 4, 3});
}

TEST(Converters, ATenDivConvertsCorrectly) {
  const auto graph = R"IR(
      graph(%0 : Tensor, %1 : Tensor):
        %2 : Tensor = aten::div(%0, %1)
        return (%2))IR";
  pointwise_test_helper(graph, false);
  pointwise_test_helper(graph, false, false, {3, 4}, {4});
  pointwise_test_helper(graph, false, false, {4}, {3, 4});
  pointwise_test_helper(graph, false, true, {3, 4, 3}, {4, 3});
  pointwise_test_helper(graph, false, true, {4, 3}, {3, 4, 3});
}

TEST(Converters, ATenDivWithScalarConvertsCorrectly) {
  const auto graph = R"IR(
      graph(%0 : Tensor):
        %scalar : float = prim::Constant[value=2.4]()
        %1 : Tensor = aten::div(%0, %scalar)
        return (%1))IR";
  pointwise_test_helper(graph, true);
}

TEST(Converters, ATenPowTensorConvertsCorrectly) {
  const auto graph = R"IR(
       graph(%x.1 : Tensor, %x2.1 : Tensor):
          %3 : Tensor = aten::pow(%x.1, %x2.1)
          return (%3))IR";
  pointwise_test_helper(graph, false);
  pointwise_test_helper(graph, false, false, {3, 4}, {4});
  pointwise_test_helper(graph, false, false, {4}, {3, 4});
  pointwise_test_helper(graph, false, true, {3, 4, 3}, {4, 3});
  pointwise_test_helper(graph, false, true, {4, 3}, {3, 4, 3});
}

TEST(Converters, ATenPowScalarConvertsCorrectly) {
  const auto graph = R"IR(
        graph(%x.1 : Tensor):
          %2 : int = prim::Constant[value=2]()
          %3 : Tensor = aten::pow(%x.1, %2)
          return (%3))IR";
  pointwise_test_helper(graph, true);
}

TEST(Converters, ATenNeTensorConvertsCorrectly) {
  const auto graph = R"IR(
    graph(%x.1 : Tensor,
      %y.1 : Tensor):
        %3 : Tensor = aten::ne(%x.1, %y.1)
        return (%3))IR";
  pointwise_test_helper(graph, false, false, {3, 4}, {3, 4});
  pointwise_test_helper(graph, false, true, {3, 4}, {3, 4});
}

TEST(Converters, ATenNeScalarConvertsCorrectly) {
  const auto graph = R"IR(
    graph(%x.1 : Tensor):
            %2 : int = prim::Constant[value=2]()
            %3 : Tensor = aten::ne(%x.1, %2)
            return (%3))IR";
  pointwise_test_helper(graph, true, false, {3, 4, 2});
<<<<<<< HEAD
  pointwise_test_helper(graph, true);
}

TEST(Converters, ATenFloorDivideConvertsCorrectly) {
  const auto graph = R"IR(
      graph(%0 : Tensor, %1 : Tensor):
        %2 : Tensor = aten::floor_divide(%0, %1)
        return (%2))IR";
  pointwise_test_helper(graph, false);
  pointwise_test_helper(graph, false, false, {3, 4}, {4});
  pointwise_test_helper(graph, false, false, {4}, {3, 4});
  pointwise_test_helper(graph, false, true, {3, 4, 3}, {4, 3});
  pointwise_test_helper(graph, false, true, {4, 3}, {3, 4, 3});
}

TEST(Converters, ATenFloorDivideWithScalarConvertsCorrectly) {
  const auto graph = R"IR(
      graph(%0 : Tensor):
        %scalar : float = prim::Constant[value=2.4]()
        %1 : Tensor = aten::floor_divide(%0, %scalar)
        return (%1))IR";
  pointwise_test_helper(graph, true);
}

TEST(Converters, ATenMaxConvertsCorrectly) {
  const auto graph = R"IR(
      graph(%0 : Tensor, %1 : Tensor):
        %2 : Tensor = aten::max(%0, %1)
        return (%2))IR";
  pointwise_test_helper(graph, false);
  pointwise_test_helper(graph, false, false, {3, 4}, {4});
  pointwise_test_helper(graph, false, false, {4}, {3, 4});
  pointwise_test_helper(graph, false, true, {3, 4, 3}, {4, 3});
  pointwise_test_helper(graph, false, true, {4, 3}, {3, 4, 3});
}

TEST(Converters, ATenMinConvertsCorrectly) {
  const auto graph = R"IR(
      graph(%0 : Tensor, %1 : Tensor):
        %2 : Tensor = aten::min(%0, %1)
        return (%2))IR";
  pointwise_test_helper(graph, false);
  pointwise_test_helper(graph, false, false, {3, 4}, {4});
  pointwise_test_helper(graph, false, false, {4}, {3, 4});
  pointwise_test_helper(graph, false, true, {3, 4, 3}, {4, 3});
  pointwise_test_helper(graph, false, true, {4, 3}, {3, 4, 3});
}

TEST(Converters, ATenRsubWithTensorConvertsCorrectly) {
  const auto graph = R"IR(
      graph(%0 : Tensor, %1 : Tensor):
        %2 : int = prim::Constant[value=2]()
        %3 : Tensor = aten::rsub(%0, %1, %2)
        return (%3))IR";
  pointwise_test_helper(graph, false, false, {3, 4}, {4});
  pointwise_test_helper(graph, false, false, {4}, {3, 4});
  pointwise_test_helper(graph, false, true, {4, 3, 3, 3}, {4, 3, 3, 3});
}

TEST(Converters, ATenRsubWithScalarConvertsCorrectly) {
  const auto graph = R"IR(
      graph(%0 : Tensor):
        %2 : int = prim::Constant[value=2]()
        %scalar : float = prim::Constant[value=2.4]()
        %3 : Tensor = aten::rsub(%0, %scalar, %2)
        return (%3))IR";
  pointwise_test_helper(graph, true, false, {4, 3, 3, 3});
=======
  ;

TEST(Converters, ATenClampMinConvertsCorrectly) {
  const auto graph = R"IR(
    graph(%x.1 : Tensor):
            %2 : int = prim::Constant[value=-2]()
            %3 : None = prim::Constant()
            %4 : Tensor = aten::clamp(%x.1, %2, %3)
            return (%4))IR";
  pointwise_test_helper(graph, true);
}

TEST(Converters, ATenClampMaxConvertsCorrectly) {
  const auto graph = R"IR(
    graph(%x.1 : Tensor):
            %2 : int = prim::Constant[value=3]()
            %3 : None = prim::Constant()
            %4 : Tensor = aten::clamp(%x.1, %3, %2)
            return (%4))IR";
  pointwise_test_helper(graph, true);
}

TEST(Converters, ATenClampMinMaxConvertsCorrectly) {
  const auto graph = R"IR(
    graph(%x.1 : Tensor):
            %2 : int = prim::Constant[value=3]()
            %3 : int = prim::Constant[value=-2]()
            %4 : Tensor = aten::clamp(%x.1, %3, %2)
            return (%4))IR";
  pointwise_test_helper(graph, true);
}

TEST(Converters, ATenGreaterThanConvertsCorrectly) {
  const auto graph = R"IR(
      graph(%0 : Tensor, %1 : Tensor):
        %2 : Tensor = aten::gt(%0, %1)
        return (%2))IR";
  pointwise_test_helper(graph, false, false, {5, 5}, {5, 5});
}

TEST(Converters, ATenGreaterThanScalarConvertsCorrectly) {
  const auto graph = R"IR(
      graph(%0 : Tensor):
        %scalar : float = prim::Constant[value=3]()
        %2 : Tensor = aten::gt(%0, %scalar)
        return (%2))IR";
  pointwise_test_helper(graph, true, false, {5, 5});
}

TEST(Converters, ATenLessThanConvertsCorrectly) {
  const auto graph = R"IR(
      graph(%0 : Tensor, %1 : Tensor):
        %2 : Tensor = aten::lt(%0, %1)
        return (%2))IR";
  pointwise_test_helper(graph, false, false, {5, 5}, {5, 5});
}

TEST(Converters, ATenLessThanScalarConvertsCorrectly) {
  const auto graph = R"IR(
      graph(%0 : Tensor):
        %scalar : float = prim::Constant[value=3]()
        %2 : Tensor = aten::lt(%0, %scalar)
        return (%2))IR";
  pointwise_test_helper(graph, true, false, {5, 5});
}

TEST(Converters, ATenEqualConvertsCorrectly) {
  const auto graph = R"IR(
      graph(%0 : Tensor, %1 : Tensor):
        %2 : Tensor = aten::eq(%0, %1)
        return (%2))IR";
  pointwise_test_helper(graph, false, false, {5, 5}, {5, 5});
}

TEST(Converters, ATenEqualScalarConvertsCorrectly) {
  const auto graph = R"IR(
      graph(%0 : Tensor):
        %scalar : float = prim::Constant[value=3]()
        %2 : Tensor = aten::eq(%0, %scalar)
        return (%2))IR";
  pointwise_test_helper(graph, true, false, {5, 5});
}

TEST(Converters, ATenGEConvertsCorrectly) {
  const auto graph = R"IR(
      graph(%0 : Tensor, %1 : Tensor):
        %2 : Tensor = aten::ge(%0, %1)
        return (%2))IR";
  pointwise_test_helper(graph, false, false, {5, 5}, {5, 5});
}

TEST(Converters, ATenGEScalarConvertsCorrectly) {
  const auto graph = R"IR(
      graph(%0 : Tensor):
        %scalar : float = prim::Constant[value=3]()
        %2 : Tensor = aten::ge(%0, %scalar)
        return (%2))IR";
  pointwise_test_helper(graph, true, false, {5, 5});
}

TEST(Converters, ATenLEConvertsCorrectly) {
  const auto graph = R"IR(
      graph(%0 : Tensor, %1 : Tensor):
        %2 : Tensor = aten::le(%0, %1)
        return (%2))IR";
  pointwise_test_helper(graph, false, false, {5, 5}, {5, 5});
}

TEST(Converters, ATenLEScalarConvertsCorrectly) {
  const auto graph = R"IR(
      graph(%0 : Tensor):
        %scalar : float = prim::Constant[value=3]()
        %2 : Tensor = aten::le(%0, %scalar)
        return (%2))IR";
  pointwise_test_helper(graph, true, false, {5, 5});
>>>>>>> c73d0d1c
}<|MERGE_RESOLUTION|>--- conflicted
+++ resolved
@@ -170,8 +170,6 @@
             %3 : Tensor = aten::ne(%x.1, %2)
             return (%3))IR";
   pointwise_test_helper(graph, true, false, {3, 4, 2});
-<<<<<<< HEAD
-  pointwise_test_helper(graph, true);
 }
 
 TEST(Converters, ATenFloorDivideConvertsCorrectly) {
@@ -238,8 +236,7 @@
         %3 : Tensor = aten::rsub(%0, %scalar, %2)
         return (%3))IR";
   pointwise_test_helper(graph, true, false, {4, 3, 3, 3});
-=======
-  ;
+}
 
 TEST(Converters, ATenClampMinConvertsCorrectly) {
   const auto graph = R"IR(
@@ -354,5 +351,4 @@
         %2 : Tensor = aten::le(%0, %scalar)
         return (%2))IR";
   pointwise_test_helper(graph, true, false, {5, 5});
->>>>>>> c73d0d1c
 }