--- conflicted
+++ resolved
@@ -52,11 +52,8 @@
 
 WORKDIR /workspace
 RUN mv /workspace/torch_tensorrt /opt/pytorch/torch_tensorrt
-<<<<<<< HEAD
-=======
 # Make the notebooks visible to Jupyter in the current WORKDIR
 RUN mkdir torch_tensorrt
 RUN ln -s /opt/pytorch/torch_tensorrt/notebooks /workspace/torch_tensorrt/notebooks
->>>>>>> 6f9c8ab3
 
 CMD /bin/bash