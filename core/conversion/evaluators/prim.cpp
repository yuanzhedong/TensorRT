#include <limits>

#include "torch/csrc/jit/ir/ir.h"
#include "torch/csrc/jit/ir/constants.h"
#include "ATen/core/functional.h"
#include "ATen/core/ivalue.h"
#include "ATen/core/List.h"
#include "ATen/core/stack.h"
#include "c10/util/intrusive_ptr.h"
#include "torch/torch.h"

#include "core/conversion/evaluators/evaluators.h"
#include "core/conversion/evaluators/eval_macros.h"

namespace trtorch {
namespace core {
namespace conversion {
namespace evaluators {
namespace {

auto prim_registrations = RegisterNodeEvaluators()
    .evaluator({
        torch::jit::prim::Constant,
        [](const torch::jit::Node* n, kwargs& args) -> c10::optional<torch::jit::IValue> {
            if (n->output()->type()->kind() == at::FunctionType::Kind) {
                return {};
            }
            return torch::jit::toIValue(n->output());
        }
    }).evaluator({
        torch::jit::prim::NumToTensor,
        [](const torch::jit::Node* n, kwargs& args) -> c10::optional<torch::jit::IValue> {
            return at::scalar_to_tensor(args.at(n->output(0)).IValue()->toScalar());
        }
    }).evaluator({
        torch::jit::prim::ListConstruct,
        [](const torch::jit::Node* n, kwargs& args) -> c10::optional<torch::jit::IValue> {
            const auto num_inputs = n->inputs().size();
            if (constTypesOnly(args)) {
                c10::ListTypePtr lt = n->output()->type()->expect<c10::ListType>();
                if (torch::jit::IntType::get() == lt->getElementType()) {
                    c10::List<int64_t> list;
                    list.reserve(num_inputs);
                    for (auto in : n->inputs()) {
                        list.emplace_back(std::move(args.at(in).unwrapToInt()));
                    }
                    return c10::optional<torch::jit::IValue>(std::move(torch::jit::IValue(list)));
                } else if (torch::jit::FloatType::get() == lt->getElementType()) {
                    c10::List<double> list;
                    list.reserve(num_inputs);
                    for (auto in : n->inputs()) {
                        list.emplace_back(std::move(args.at(in).unwrapToDouble()));
                    }
                    return c10::optional<torch::jit::IValue>(std::move(torch::jit::IValue(list)));
                } else if (lt->getElementType() == torch::jit::BoolType::get()) {
                    c10::List<bool> list;
                    list.reserve(num_inputs);
                    for (auto in : n->inputs()) {
                        list.emplace_back(std::move(args.at(in).unwrapToBool()));
                    }
                    return c10::optional<torch::jit::IValue>(std::move(torch::jit::IValue(list)));
                } else if (lt->getElementType()->isSubtypeOf(torch::jit::TensorType::get())) {
                    c10::List<at::Tensor> list;
                    list.reserve(num_inputs);
                    for (auto in : n->inputs()) {
                        if (args.at(in).isIValue()) {
                            list.emplace_back(std::move(args.at(in).unwrapToTensor()));
                        }
                    }
                    return c10::optional<torch::jit::IValue>(std::move(torch::jit::IValue(list)));
                } else {
                    c10::TypePtr elementType = lt->getElementType();
                    auto list = c10::impl::GenericList(elementType);
                    list.reserve(num_inputs);
                    for (auto in : n->inputs()) {
                        list.emplace_back(std::move(*(args.at(in).IValue())));
                    }
                    return c10::optional<torch::jit::IValue>(std::move(torch::jit::IValue(list)));
                }
            } else {
                c10::ListTypePtr lt = n->output()->type()->expect<c10::ListType>();
                c10::TypePtr elementType = lt->getElementType();
                auto list = c10::impl::GenericList(elementType);
                list.reserve(num_inputs);
                for (auto in : n->inputs()) {
                    if (args.at(in).isITensor()) {
                        auto tensor_holder = TensorContainer();
                        tensor_holder.hold_tensor(args.at(in).ITensor());
                        auto ival = c10::IValue(std::move(c10::make_intrusive<TensorContainer>(tensor_holder)));
                        list.emplace_back(std::move(ival));
                    } else {
                        list.emplace_back(std::move(args.at(in).unwrapToTensor()));
                    }
                }
                return c10::optional<torch::jit::IValue>(std::move(torch::jit::IValue(list)));
            }
        }
    }).evaluator({
         c10::Symbol::fromQualString("prim::min"),
         [](const torch::jit::Node* n, kwargs& args) -> c10::optional<torch::jit::IValue> {
            if (n->inputs().size() == 1) {
                auto a = args.at(n->input(0)).unwrapToIntList();
                int64_t min = std::numeric_limits<int64_t>::max();

                for (size_t i = 0; i < a.size(); i++) {
                    if (a[i] < min) {
                        min = a[i];
                    }
                }

                return min;
            } else if (n->inputs().size() == 2) {
                if (args.at(n->input(0)).IValue()->isInt()) {
                    auto a = args.at(n->input(0)).unwrapToInt();
                    if (args.at(n->input(1)).IValue()->isInt()) {
                        auto b = args.at(n->input(1)).unwrapToInt();
                        return  a < b ? a : b;
                    } else if (args.at(n->input(1)).IValue()->isDouble()) {
                        auto b = args.at(n->input(1)).unwrapToDouble();
                        return  a < b ? a : b;
                    } else {
                        TRTORCH_THROW_ERROR("Unimplemented data type for " << n->kind().toQualString() << " evaluator b arg: "
                            << args.at(n->input(1)).IValue()->type()->str());
                        return {};
                    }
                } else if (args.at(n->input(0)).IValue()->isDouble()) {
                    auto a = args.at(n->input(0)).unwrapToDouble();
                    if (args.at(n->input(1)).IValue()->isInt()) {
                        auto b = args.at(n->input(1)).unwrapToInt();
                        return  a < b ? a : b;
                    } else if (args.at(n->input(1)).IValue()->isDouble()) {
                        auto b = args.at(n->input(1)).unwrapToDouble();
                        return  a < b ? a : b;
                    } else {
                        TRTORCH_THROW_ERROR("Unimplemented data type for " << n->kind().toQualString() << " evaluator b arg: "
                            << args.at(n->input(1)).IValue()->type()->str());
                        return {};
                    }
                } else {
                    TRTORCH_THROW_ERROR("Unimplemented data type for " << n->kind().toQualString() << " evaluator a arg: "
                        << args.at(n->input(0)).IValue()->type()->str());
                    return {};
                }
            } else {
                TRTORCH_THROW_ERROR("Unimplemented " << n->kind().toQualString() << " evaluator case");
                    return {};
            }
        },
        EvalOptions().validSchemas({
            "prim::min.self_int(int[] self) -> (int)",
            "prim::min.bool(bool a, bool b) -> (bool)",
            "prim::min.int(int a, int b) -> (bool)",
            "prim::min.float(float a, float b) -> (bool)",
            "prim::min.int_float(int a, float b) -> (bool)",
            "prim::min.float_int(float a, int b) -> (bool)",
        })
    }).evaluator({
         c10::Symbol::fromQualString("prim::max"),
         [](const torch::jit::Node* n, kwargs& args) -> c10::optional<torch::jit::IValue> {
            if (n->inputs().size() == 1) {
                auto a = args.at(n->input(0)).unwrapToIntList();
                int64_t max = std::numeric_limits<int64_t>::min();

                for (size_t i = 0; i < a.size(); i++) {
                    if (a[i] > max) {
                        max = a[i];
                    }
                }

                return max;
            } else if (n->inputs().size() == 2) {
                if (args.at(n->input(0)).IValue()->isInt()) {
                    auto a = args.at(n->input(0)).unwrapToInt();
                    if (args.at(n->input(1)).IValue()->isInt()) {
                        auto b = args.at(n->input(1)).unwrapToInt();
                        return  a > b ? a : b;
                    } else if (args.at(n->input(1)).IValue()->isDouble()) {
                        auto b = args.at(n->input(1)).unwrapToDouble();
                        return  a > b ? a : b;
                    } else {
                        TRTORCH_THROW_ERROR("Unimplemented data type for " << n->kind().toQualString() << " evaluator b arg: "
                            << args.at(n->input(1)).IValue()->type()->str());
                        return {};
                    }
                } else if (args.at(n->input(0)).IValue()->isDouble()) {
                    auto a = args.at(n->input(0)).unwrapToDouble();
                    if (args.at(n->input(1)).IValue()->isInt()) {
                        auto b = args.at(n->input(1)).unwrapToInt();
                        return  a > b ? a : b;
                    } else if (args.at(n->input(1)).IValue()->isDouble()) {
                        auto b = args.at(n->input(1)).unwrapToDouble();
                        return  a > b ? a : b;
                    } else {
                        TRTORCH_THROW_ERROR("Unimplemented data type for " << n->kind().toQualString() << " evaluator b arg: "
                            << args.at(n->input(1)).IValue()->type()->str());
                        return {};
                    }
                } else {
                    TRTORCH_THROW_ERROR("Unimplemented data type for " << n->kind().toQualString() << " evaluator a arg: "
                        << args.at(n->input(0)).IValue()->type()->str());
                    return {};
                }
            } else {
                TRTORCH_THROW_ERROR("Unimplemented " << n->kind().toQualString() << " evaluator case");
                    return {};
            }
        },
        EvalOptions().validSchemas({
            "prim::max.self_int(int[] self) -> (int)",
            "prim::max.bool(bool a, bool b) -> (bool)",
            "prim::max.int(int a, int b) -> (bool)",
            "prim::max.float(float a, float b) -> (bool)",
            "prim::max.int_float(int a, float b) -> (bool)",
            "prim::max.float_int(float a, int b) -> (bool)",
        })
    }).evaluator({
        c10::Symbol::fromQualString("prim::shape"),
        [](const torch::jit::Node* n, kwargs& args) -> c10::optional<torch::jit::IValue> {
            LOG_WARNING("There may be undefined behavior using dynamic shape and prim::shape");
            auto tensor_var = args.at(n->input(0));
            if (tensor_var.isITensor()) {
                auto tensor = tensor_var.ITensor();
                return util::toVec(tensor->getDimensions());
            } else {
                auto tensor = tensor_var.unwrapToTensor();
                return tensor.sizes();
            }
        },
        EvalOptions().validSchemas({
            "prim::shape(Tensor a) -> (int[])"
        })
    }).evaluator({
        c10::Symbol::fromQualString("prim::unchecked_cast"),
        [](const torch::jit::Node* n, kwargs& args) -> c10::optional<torch::jit::IValue> {
            return *(args.at(n->input(0)).IValue());
        }
    }).evaluator({
        c10::Symbol::fromQualString("prim::Uninitialized"),
        [](const torch::jit::Node* n, kwargs& args) -> c10::optional<torch::jit::IValue> {
            return c10::IValue::uninitialized();
        }
    }).evaluator({
        c10::Symbol::fromQualString("prim::RaiseException"),
        [](const torch::jit::Node* n, kwargs& args) -> c10::optional<torch::jit::IValue> {
<<<<<<< HEAD
            auto exception = args.at(n->input(0)).IValue()->toString();
            TRTORCH_THROW_ERROR(exception);
=======
            auto exception = args.at(n->input(0)).IValue();
            TRTORCH_THROW_ERROR("Error from TorchScript: " << *exception);
>>>>>>> ac4ac5e9
            return {};
        }
    });
}
} // namespace evaluators
} // namespace conversion
} // namespace core
} // namespace trtorch<|MERGE_RESOLUTION|>--- conflicted
+++ resolved
@@ -242,13 +242,8 @@
     }).evaluator({
         c10::Symbol::fromQualString("prim::RaiseException"),
         [](const torch::jit::Node* n, kwargs& args) -> c10::optional<torch::jit::IValue> {
-<<<<<<< HEAD
-            auto exception = args.at(n->input(0)).IValue()->toString();
-            TRTORCH_THROW_ERROR(exception);
-=======
             auto exception = args.at(n->input(0)).IValue();
             TRTORCH_THROW_ERROR("Error from TorchScript: " << *exception);
->>>>>>> ac4ac5e9
             return {};
         }
     });
