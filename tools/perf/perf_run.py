from __future__ import print_function
from __future__ import absolute_import
from __future__ import division

import timeit
import numpy as np
import torch.backends.cudnn as cudnn

# Config parsers and report generations
import argparse
import yaml
import os
import pandas as pd

# Importing supported Backends
import torch
import torch_tensorrt as torchtrt
from torch_tensorrt.fx.lower import lower_to_trt
from torch_tensorrt.fx.utils import LowerPrecision

import tensorrt as trt
from utils import parse_inputs, parse_backends, precision_to_dtype, parse_precisions, BENCHMARK_MODELS

WARMUP_ITER = 10
results = []

# YAML Parser class for parsing the run configurations
class ConfigParser:
    def __init__(self, config_file):
        self.parser = None
        self.config = config_file
        self.params = None

    # Reads and loads the yaml file
    def read_config(self):
        with open(self.config, "r") as stream:
            try:
                self.params = yaml.safe_load(stream)
            except yaml.YAMLError as exc:
                print(exc)
        return self.params

    # Retrieves the value from the configuration else uses default values
    def get(self, key, default_value=None):
        if not key in self.params:
            if not default_value:
                raise ValueError(
                    "Key {} is not present and default_value is not configured. Please run it with default value", key
                )
            self.params[key] = default_value
        return self.params[key]


# Runs inference using Torch backend
def run_torch(model, input_tensors, params, precision, batch_size):
    print("Running Torch for precision: ", precision, " batch_size : ", batch_size)
    iters = params.get("iterations", 20)

    # Warm up
    with torch.no_grad():
        for _ in range(WARMUP_ITER):
            features = model(*input_tensors)

    torch.cuda.synchronize()

    timings = []
    with torch.no_grad():
        for i in range(iters):
            start_time = timeit.default_timer()
            features = model(*input_tensors)
            torch.cuda.synchronize()
            end_time = timeit.default_timer()
            meas_time = end_time - start_time
            timings.append(meas_time)

    recordStats("Torch", timings, precision, batch_size)


# Runs inference using Torch-TensorRT backend
def run_torch_tensorrt(model, input_tensors, params, precision, truncate_long_and_double, batch_size):
    print("Running Torch-TensorRT for precision: ", precision, " batch_size : ", batch_size)
    # Compiling Torch-TensorRT model
    compile_settings = {
        "inputs": input_tensors,
        "enabled_precisions": {precision_to_dtype(precision)},
        "truncate_long_and_double": truncate_long_and_double,
    }

    if precision == "int8":
        compile_settings.update({"calib": params.get("calibration_cache")})

    with torchtrt.logging.errors():
        model = torchtrt.compile(model, **compile_settings)

    iters = params.get("iterations", 20)
    # Warm up
    with torch.no_grad():
        for _ in range(WARMUP_ITER):
            features = model(*input_tensors)

    torch.cuda.synchronize()

    timings = []
    with torch.no_grad():
        for i in range(iters):
            start_time = timeit.default_timer()
            features = model(*input_tensors)
            torch.cuda.synchronize()
            end_time = timeit.default_timer()
            meas_time = end_time - start_time
            timings.append(meas_time)

    recordStats("Torch-TensorRT", timings, precision, batch_size)


# Runs inference using FX2TRT backend
def run_fx2trt(model, input_tensors, params, precision, batch_size):
    print("Running FX2TRT for precision: ", precision, " batch_size : ", batch_size)
    if precision == "fp32":
        precision = LowerPrecision.FP32
    elif precision == "fp16":
        precision = LowerPrecision.FP16
        model.half()
        input_tensors = [tensor.half() for tensor in input_tensors]
    # Run lowering eager mode benchmark
    model = lower_to_trt(
        model,
        input_tensors,
        max_batch_size=batch_size,
        lower_precision=precision,
        verbose_log=False,
    )

    iters = params.get("iterations", 20)
    # Warm up
    with torch.no_grad():
        for _ in range(WARMUP_ITER):
            features = model(*input_tensors)

    torch.cuda.synchronize()

    timings = []
    with torch.no_grad():
        for i in range(iters):
            start_time = timeit.default_timer()
            features = model(*input_tensors)
            torch.cuda.synchronize()
            end_time = timeit.default_timer()
            meas_time = end_time - start_time
            timings.append(meas_time)

    recordStats("FX-TensorRT", timings, precision, batch_size)


def torch_dtype_from_trt(dtype):
    if dtype == trt.int8:
        return torch.int8
    elif dtype == trt.bool:
        return torch.bool
    elif dtype == trt.int32:
        return torch.int32
    elif dtype == trt.float16:
        return torch.float16
    elif dtype == trt.float32:
        return torch.float32
    else:
        raise TypeError("%s is not supported by torch" % dtype)


def torch_device_from_trt(device):
    if device == trt.TensorLocation.DEVICE:
        return torch.device("cuda")
    elif device == trt.TensorLocation.HOST:
        return torch.device("cpu")
    else:
        return TypeError("%s is not supported by torch" % device)


def run_tensorrt(
    model, input_tensors, params, precision, truncate_long_and_double=False, is_trt_engine=False, batch_size=1
):
    engine = None

    # If the model file is a TensorRT engine then directly deserialize and run inference
    # else convert the torch module to a TensorRT engine first and then run inference
    if not is_trt_engine:
        compile_settings = {
            "inputs": input_tensors,
            "enabled_precisions": {precision_to_dtype(precision)},
            "truncate_long_and_double": truncate_long_and_double,
        }

        print("Converting method to TensorRT engine...")
<<<<<<< HEAD
        with torch.no_grad(), torchtrt.logging.errors():
            model = torchtrt.ts.convert_method_to_trt_engine(model, "forward", **compile_settings)
=======
        with torch.no_grad():
            model = torchtrt.ts.convert_method_to_trt_engine(
                model, "forward", **compile_settings
            )
>>>>>>> 10325f14

    # Deserialize the TensorRT engine
    with trt.Logger() as logger, trt.Runtime(logger) as runtime:
        engine = runtime.deserialize_cuda_engine(model)

    print("Running TensorRT for precision: ", precision, " batch_size : ", batch_size)
    iters = params.get("iterations", 20)

    # Compiling the bindings
    bindings = engine.num_bindings * [None]
    k = 0
    for idx, _ in enumerate(bindings):
        dtype = torch_dtype_from_trt(engine.get_binding_dtype(idx))
        shape = tuple(engine.get_binding_shape(idx))
        device = torch_device_from_trt(engine.get_location(idx))
        if not engine.binding_is_input(idx):
            # Output bindings
            output = torch.empty(size=shape, dtype=dtype, device=device)
            bindings[idx] = output.data_ptr()
        else:
            # Input bindings
            bindings[idx] = input_tensors[k].data_ptr()
            k += 1

    timings = []
    with engine.create_execution_context() as context:
        for i in range(WARMUP_ITER):
<<<<<<< HEAD
            context.execute_async_v2(bindings, torch.cuda.current_stream().cuda_stream)
=======
            context.execute_async(
                batch_size, bindings, torch.cuda.current_stream().cuda_stream
            )
>>>>>>> 10325f14
            torch.cuda.synchronize()

        for i in range(iters):
            start_time = timeit.default_timer()
<<<<<<< HEAD
            context.execute_async_v2(bindings, torch.cuda.current_stream().cuda_stream)
=======
            context.execute_async(
                batch_size, bindings, torch.cuda.current_stream().cuda_stream
            )
>>>>>>> 10325f14
            torch.cuda.synchronize()
            end_time = timeit.default_timer()
            meas_time = end_time - start_time
            timings.append(meas_time)

    recordStats("TensorRT", timings, precision, batch_size)


# Deploys inference run for different backend configurations
def run(
    model, backends, input_tensors, params, precision, truncate_long_and_double=False, batch_size=1, is_trt_engine=False
):
    for backend in backends:
        if precision == "int8":
            if backend == "all" or backend == "torch":
                print(
                    "int8 precision is not supported for torch runtime in this script yet"
                )
                return False

            if (
                backend == "all"
                or backend == "torch_tensorrt"
                or params.get("calibration_cache", None) == None
            ):
                print("int8 precision expects calibration cache file for inference")
                return False

        if backend == "all":
            run_torch(model, input_tensors, params, precision, batch_size)
            run_torch_tensorrt(model, input_tensors, params, precision, truncate_long_and_double, batch_size)
            run_tensorrt(model, input_tensors, params, precision, truncate_long_and_double, is_trt_engine, batch_size)

        elif backend == "torch":
            run_torch(model, input_tensors, params, precision, batch_size)

        elif backend == "torch_tensorrt":
            run_torch_tensorrt(model, input_tensors, params, precision, truncate_long_and_double, batch_size)

        elif backend == "fx2trt":
            run_fx2trt(model, input_tensors, params, precision, batch_size)

        elif backend == "tensorrt":
            run_tensorrt(model, input_tensors, params, precision, truncate_long_and_double, is_trt_engine, batch_size)


# Generate report
def recordStats(backend, timings, precision, batch_size=1):
    times = np.array(timings)
    steps = len(times)
    speeds = batch_size / times
    time_mean = np.mean(times)
    time_med = np.median(times)
    time_99th = np.percentile(times, 99)
    time_std = np.std(times, ddof=0)
    speed_mean = np.mean(speeds)
    speed_med = np.median(speeds)

    stats = {
        "Backend": backend,
        "Precision": precision,
        "Batch size": batch_size,
        "Median(FPS)": speed_med,
        "Mean(FPS)": speed_mean,
        "Median-Latency(ms)": time_med,
        "Mean-Latency(ms)": time_mean,
    }
    results.append(stats)


def load_model(params):
    model = None
    is_trt_engine = False
    # Load torch model traced/scripted
    model_file = params.get("model").get("filename")
    try:
        model_name = params.get("model").get("name")
    except:
        model_name = model_file

    print("Loading model: ", model_file)
    if model_file.endswith(".plan"):
        is_trt_engine = True
        # Read the TensorRT engine file
        with open(model_file, "rb") as fin:
            model = fin.read()
    else:
        model = torch.jit.load(model_file).cuda()

    return model, model_name, is_trt_engine


if __name__ == "__main__":
    arg_parser = argparse.ArgumentParser(
        description="Run inference on a model with random input values"
    )
    arg_parser.add_argument(
        "--config",
        type=str,
        help="Load YAML based configuration file to run the inference. If this is used other params will be ignored",
    )
    # The following options are manual user provided settings
    arg_parser.add_argument(
        "--backends", type=str, help="Comma separated string of backends. Eg: torch,torch_tensorrt,fx2trt,tensorrt"
    )
    arg_parser.add_argument("--model", type=str, help="Name of the model file")
    arg_parser.add_argument(
        "--inputs",
        type=str,
        help="List of input shapes. Eg: (1, 3, 224, 224)@fp32 for Resnet or (1, 128)@int32;(1, 128)@int32 for BERT",
    )
    arg_parser.add_argument("--batch_size", type=int, default=1, help="Batch size to build and run")
    arg_parser.add_argument(
        "--precision",
        default="fp32",
        type=str,
        help="Comma separated list of precisions to build TensorRT engine Eg: fp32,fp16",
    )
    arg_parser.add_argument("--calibration_cache", type=str, help="Name of the calibration cache file")
    arg_parser.add_argument("--device", type=int, help="device id")
    arg_parser.add_argument(
        "--truncate", action="store_true", help="Truncate long and double weights in the network  in Torch-TensorRT"
    )
    arg_parser.add_argument(
        "--is_trt_engine",
        action="store_true",
        help="Boolean flag to determine if the user provided model is a TRT engine or not",
    )
    arg_parser.add_argument("--report", type=str, help="Path of the output file where performance summary is written.")
    args = arg_parser.parse_args()

    cudnn.benchmark = True
    # Create random input tensor of certain size
    torch.manual_seed(12345)
    model_name = "Model"
    if args.config:
        parser = ConfigParser(args.config)
        # Load YAML params
        params = parser.read_config()
        model, model_name, is_trt_engine = load_model(params)

        # Default device is set to 0. Configurable using yaml config file.
        torch.cuda.set_device(params.get("runtime").get("device", 0))

        num_input = params.get("input").get("num_inputs")
        truncate_long_and_double = params.get("runtime").get("truncate_long_and_double", False)
        batch_size = params.get("input").get("batch_size", 1)
        for precision in params.get("runtime").get("precision", "fp32"):
            input_tensors = []
            num_input = params.get("input").get("num_inputs", 1)
            for i in range(num_input):
                inp_tensor = params.get("input").get("input" + str(i))
                input_tensors.append(
                    torch.randint(0, 2, tuple(d for d in inp_tensor), dtype=precision_to_dtype(precision)).cuda()
                )

            if is_trt_engine:
                print(
                    "Warning, TensorRT engine file is configured. Please make sure the precision matches with the TRT engine for reliable results"
                )

            if not is_trt_engine and (precision == "fp16" or precision == "half"):
                # If model is TensorRT serialized engine then model.half will report failure
                model = model.half()

            backends = params.get("backend")
            # Run inference
            status = run(
                model, backends, input_tensors, params, precision, truncate_long_and_double, batch_size, is_trt_engine
            )
    else:
        params = vars(args)
        model_name = params["model"]
        if os.path.exists(model_name):
            print("Loading user provided model: ", model_name)
            model = torch.jit.load(model_name).cuda().eval()
        elif model_name in BENCHMARK_MODELS:
            model = BENCHMARK_MODELS[model_name]["model"].eval().cuda()
        else:
            raise ValueError(
                "Invalid model name. Please provide a torchscript model file or model name (among the following options vgg16|resnet50|efficientnet_b0|vit)"
            )

        backends = parse_backends(params["backends"])
        truncate_long_and_double = params["truncate"]
        batch_size = params["batch_size"]
        is_trt_engine = params["is_trt_engine"]
        precisions = parse_precisions(params["precision"])

        for precision in precisions:
            input_tensors = parse_inputs(params["inputs"], precision_to_dtype(precision))
            if not is_trt_engine and (precision == "fp16" or precision == "half"):
                # If model is TensorRT serialized engine then model.half will report failure
                model = model.half()
            status = run(
                model, backends, input_tensors, params, precision, truncate_long_and_double, batch_size, is_trt_engine
            )

    # Generate report
    print("Model Summary: ", model_name)
    summary = pd.DataFrame(results)
    print(summary)
    with open(args.report, "w") as file:
        file.write("Model Summary: " + model_name + "\n")
        file.write(summary.to_string())
    file.close()<|MERGE_RESOLUTION|>--- conflicted
+++ resolved
@@ -191,15 +191,10 @@
         }
 
         print("Converting method to TensorRT engine...")
-<<<<<<< HEAD
         with torch.no_grad(), torchtrt.logging.errors():
-            model = torchtrt.ts.convert_method_to_trt_engine(model, "forward", **compile_settings)
-=======
-        with torch.no_grad():
             model = torchtrt.ts.convert_method_to_trt_engine(
                 model, "forward", **compile_settings
             )
->>>>>>> 10325f14
 
     # Deserialize the TensorRT engine
     with trt.Logger() as logger, trt.Runtime(logger) as runtime:
@@ -227,24 +222,12 @@
     timings = []
     with engine.create_execution_context() as context:
         for i in range(WARMUP_ITER):
-<<<<<<< HEAD
             context.execute_async_v2(bindings, torch.cuda.current_stream().cuda_stream)
-=======
-            context.execute_async(
-                batch_size, bindings, torch.cuda.current_stream().cuda_stream
-            )
->>>>>>> 10325f14
             torch.cuda.synchronize()
 
         for i in range(iters):
             start_time = timeit.default_timer()
-<<<<<<< HEAD
             context.execute_async_v2(bindings, torch.cuda.current_stream().cuda_stream)
-=======
-            context.execute_async(
-                batch_size, bindings, torch.cuda.current_stream().cuda_stream
-            )
->>>>>>> 10325f14
             torch.cuda.synchronize()
             end_time = timeit.default_timer()
             meas_time = end_time - start_time
